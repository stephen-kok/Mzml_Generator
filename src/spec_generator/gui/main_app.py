import csv
import multiprocessing
import os
import queue
import random
import threading
from datetime import datetime
from functools import partial
from tkinter import (HORIZONTAL, LEFT, BOTH, E, EW, W, X, Y, Button, Canvas,
                     Checkbutton, Entry, Frame, Label, LabelFrame, Scrollbar,
                     StringVar, Toplevel, messagebox, filedialog, Text, END,
                     NORMAL, DISABLED, Tk, BooleanVar, NSEW, SUNKEN, WORD, FLAT)

import matplotlib.pyplot as plt
import numpy as np
from ttkbootstrap import Style
from ttkbootstrap.constants import PRIMARY
from ttkbootstrap import widgets as ttk

from ..core.constants import BASE_INTENSITY_SCALAR, noise_presets
from ..core.lc import apply_lc_profile_and_noise
from ..core.spectrum import (generate_binding_spectrum,
                               generate_protein_spectrum)
from ..logic.simulation import execute_simulation_and_write_mzml
from ..utils.file_io import (format_filename, read_compound_list_file,
                               read_protein_list_file)
from ..utils.ui_helpers import (ScrollableFrame, Tooltip, parse_float_entry,
                                  parse_range_entry)
from ..workers.tasks import run_binding_task, run_simulation_task
from ..logic.antibody import (generate_assembly_combinations,
                                calculate_assembly_masses,
                                execute_antibody_simulation)


class CombinedSpectrumSequenceApp:
    def __init__(self, master: Tk):
        self.master = master
        master.title("Simulated Spectrum Generator (Genedata Expressionist - 27Jun2025 v3.6-refactored)")
        try:
            self.style = Style(theme="solar")
        except Exception:
            self.style = Style(theme="litera")

        self.queue = queue.Queue()
        self.process_queue()

        self.notebook = ttk.Notebook(master)
        self.notebook.pack(fill=BOTH, expand=True, padx=10, pady=10)

        # Create tabs
        docs_tab = ttk.Frame(self.notebook)
        self.notebook.add(docs_tab, text="Overview & Docs")
        self.create_docs_tab_content(docs_tab)

        spectrum_tab = ttk.Frame(self.notebook)
        self.notebook.add(spectrum_tab, text="Spectrum Generator")
        self.create_spectrum_generator_tab_content(spectrum_tab)

        binding_tab = ttk.Frame(self.notebook)
        self.notebook.add(binding_tab, text="Covalent Binding")
        self.create_binding_spectra_tab_content(binding_tab)

        antibody_tab = ttk.Frame(self.notebook)
        self.notebook.add(antibody_tab, text="Antibody Simulation")
        self.create_antibody_tab_content(antibody_tab)

        master.minsize(650, 600)

    def create_docs_tab_content(self, tab):
        """Creates the content for the documentation and overview tab."""
        frame = ScrollableFrame(tab)
        frame.pack(fill="both", expand=True, padx=5, pady=5)

        text_widget = Text(frame.scrollable_frame, wrap=WORD, relief=FLAT, background=self.style.colors.bg)
        text_widget.pack(fill="both", expand=True, padx=10, pady=10)

        # --- Define text styles ---
        text_widget.tag_configure("h1", font=("Helvetica", 16, "bold"), spacing3=10)
        text_widget.tag_configure("h2", font=("Helvetica", 12, "bold"), spacing3=8)
        text_widget.tag_configure("bold", font=("Helvetica", 10, "bold"))
        text_widget.tag_configure("body", font=("Helvetica", 10), lmargin1=10, lmargin2=10, spacing1=5)

        # --- Add content ---
        docs_content = [
            ("Spectrum Simulator (v3.6-refactored)\n\n", "h1"),
            ("This tool is designed to generate realistic, simulated mass spectrometry data (.mzML files) for intact proteins and covalent binding screens.\n\n", "body"),

            ("How it Works: The Core Model\n", "h2"),
            ("1. Isotopic Distribution:", "bold"),
            (" The simulation starts by calculating the theoretical isotopic distribution of a given mass using a Poisson distribution based on the 'averagine' model. It correctly uses the user-provided ", "body"),
            ("Average Mass", "bold"),
            (" to derive the corresponding monoisotopic mass.\n", "body"),
            ("2. Charge State Envelope:", "bold"),
            (" It then calculates a realistic charge state envelope. The charge states are centered around the most abundant isotope, ensuring the final deconvoluted mass matches the input average mass.\n", "body"),
            ("3. Peak Generation:", "bold"),
            (" For each isotope in each charge state, a Gaussian peak is generated. The final width of the peak is a combination of the ", "body"),
            ("Instrument Resolution", "bold"),
            (" (which determines the m/z-dependent broadening) and the ", "body"),
            ("Intrinsic Peak Sigma", "bold"),
            (" (which models constant physical effects like Doppler broadening).\n", "body"),
            ("4. Noise Simulation:", "bold"),
            (" Several layers of noise are added for realism, including chemical noise (low m/z 'haystack'), white electronic noise, signal-dependent shot noise, and a low-frequency baseline wobble. The noise generation is highly optimized using Numba.\n\n", "body"),

            ("Tabs Overview\n", "h2"),
            ("Spectrum Generator Tab\n", "bold"),
            ("This tab is for generating spectra for one or more proteins. You can enter masses manually as a comma-separated list or provide a tab-delimited file with 'Protein' and 'Intensity' columns. The 'Save as Template...' button provides an easy way to create a valid file from the manual inputs.\n\n", "body"),
            ("Covalent Binding Tab\n", "bold"),
            ("This tab simulates a covalent binding screen. It takes a single protein average mass and a list of compounds (from a file with 'Name' and 'Delta' columns). For each compound, it probabilistically determines if binding occurs (and to what extent) and generates a corresponding spectrum containing native, singly-adducted (DAR-1), and doubly-adducted (DAR-2) species.\n\n", "body"),

            ("Advanced Parameters\n", "h2"),
            ("Mass Inhomogeneity:", "bold"),
            (" In the 'Spectrum Generator' tab, this parameter models the natural heterogeneity of large molecules. It applies a Gaussian distribution to the input mass, simulating effects like conformational changes that broaden the final deconvoluted peak.\n", "body"),
            ("LC Tailing Factor (tau):", "bold"),
            (" This parameter, found in the 'LC Simulation' frame, controls the shape of the chromatographic peak. A value of 0 results in a perfect Gaussian peak, while larger values create an 'Exponentially Modified Gaussian' (EMG) with a more realistic tail, common in 'bind and elute' experiments.\n", "body"),
            ("1/f (Pink) Noise:", "bold"),
            (" This checkbox in the 'Noise & Output' frame adds an additional layer of 1/f noise, which can more accurately simulate noise from some electronic components.\n\n", "body"),

            ("Performance & Dependencies\n", "h2"),
            ("This application is highly optimized for performance and uses multiple CPU cores for batch processing. To run, it requires several external libraries. You can install them all with pip from the `requirements.txt` file:\n", "body"),
            ("pip install -r requirements.txt", "bold"),

        ]

        for text, tag in docs_content:
            text_widget.insert(END, text, tag)

        text_widget.config(state=DISABLED) # Make text read-only

    def process_queue(self):
        """
        Processes messages from the background threads to update the GUI.
        """
        try:
            while True:
                msg_type, msg_data = self.queue.get_nowait()
                active_tab = self.notebook.index(self.notebook.select())

                # Determine which tab's widgets to update
                if active_tab == 1: # Spectrum Generator
                    out_text, prog_bar = self.spectrum_output_text, self.progress_bar
                elif active_tab == 2: # Covalent Binding
                    out_text, prog_bar = self.binding_output_text, self.binding_progress_bar
                elif active_tab == 3: # Antibody Simulation
                    out_text, prog_bar = self.antibody_output_text, self.antibody_progress_bar
                else: # Docs tab has no progress bar or output text
                    continue

                if msg_type == 'log':
                    out_text.insert(END, msg_data)
                    out_text.see(END)
                elif msg_type == 'clear_log':
                    out_text.delete('1.0', END)
                elif msg_type == 'progress_set':
                    prog_bar["value"] = msg_data
                elif msg_type == 'progress_add':
                    prog_bar["value"] += msg_data
                elif msg_type == 'error':
                    messagebox.showerror("Error", msg_data)
                    prog_bar["value"] = 0
                elif msg_type == 'warning':
                    messagebox.showwarning("Warning", msg_data)
                elif msg_type == 'done':
                    if active_tab == 1:
                        self.spectrum_generate_button.config(state=NORMAL)
                    elif active_tab == 2:
                        self.binding_generate_button.config(state=NORMAL)
                    elif active_tab == 3:
                        self.antibody_generate_button.config(state=NORMAL)

                    if msg_data:
                        messagebox.showinfo("Complete", msg_data)
        except queue.Empty:
            pass
        finally:
            self.master.after(100, self.process_queue)

    def _show_plot(self, mz_range, intensity_data: dict, title: str, xlabel="m/z", ylabel="Intensity"):
        """
        Displays a matplotlib plot of the spectrum.
        """
        try:
            plt.style.use('seaborn-v0_8-darkgrid')
            fig, ax = plt.subplots(figsize=(10, 6))

            for label, data in intensity_data.items():
                ax.plot(mz_range, data, label=label, lw=1.5)

            ax.set_title(title, fontsize=14)
            ax.set_xlabel(xlabel, fontsize=12)
            ax.set_ylabel(ylabel, fontsize=12)

            if len(intensity_data) > 1:
                ax.legend()

            ax.grid(True)
            fig.tight_layout()
            plt.show()
        except Exception as e:
            messagebox.showerror("Plotting Error", f"Failed to show plot. Ensure matplotlib is installed correctly.\nError: {e}")

    def _browse_directory_for_var(self, string_var: StringVar):
        """
        Opens a directory browser and sets the selected path to a StringVar.
        """
        directory = filedialog.askdirectory(initialdir=string_var.get())
        if directory:
            string_var.set(directory)

    def _create_common_parameters_frame(self, parent, mz_start, mz_end, noise):
        params = {}

        # --- m/z Parameters Frame ---
        mz_frame = ttk.LabelFrame(parent, text="m/z Parameters", padding=(15, 10))
        mz_frame.grid(row=0, column=0, sticky=EW, padx=10, pady=5)

        params['isotopic_enabled_var'] = BooleanVar(value=True)
        params['isotopic_enabled_check'] = ttk.Checkbutton(mz_frame, text="Enable Isotopic Distribution", variable=params['isotopic_enabled_var'], bootstyle="primary-round-toggle")
        params['isotopic_enabled_check'].grid(row=0, column=0, columnspan=2, sticky=W, pady=5)
        Tooltip(params['isotopic_enabled_check'], "If enabled, simulates the isotopic distribution for each charge state.\nIf disabled, generates a single peak for each charge state.")

        ttk.Label(mz_frame, text="Instrument Resolution (in thousands):").grid(row=1, column=0, sticky=W, pady=2)
        params['resolution_entry'] = ttk.Entry(mz_frame, width=10)
        params['resolution_entry'].insert(0, "120")
        params['resolution_entry'].grid(row=1, column=1, sticky=W, pady=2, padx=5)
        Tooltip(params['resolution_entry'], "The resolving power of the mass analyzer (e.g., 120 for 120,000).\nAffects the width of the generated peaks.")

        ttk.Label(mz_frame, text="Intrinsic Peak Sigma (at 1000 m/z):").grid(row=2, column=0, sticky=W, pady=2)
        params['peak_sigma_mz_entry'] = ttk.Entry(mz_frame, width=10)
        params['peak_sigma_mz_entry'].insert(0, "0.01")
        params['peak_sigma_mz_entry'].grid(row=2, column=1, sticky=W, pady=2, padx=5)
        Tooltip(params['peak_sigma_mz_entry'], "The 'natural' peak width (standard deviation) from effects like Doppler broadening,\nindependent of instrument resolution. A small value is recommended.")

        ttk.Label(mz_frame, text="m/z Step:").grid(row=3, column=0, sticky=W, pady=2)
        params['mz_step_entry'] = ttk.Entry(mz_frame, width=10)
        params['mz_step_entry'].insert(0, "0.02")
        params['mz_step_entry'].grid(row=3, column=1, sticky=W, pady=2, padx=5)
        Tooltip(params['mz_step_entry'], "The distance between data points in the m/z axis.")

        ttk.Label(mz_frame, text="m/z Range Start:").grid(row=4, column=0, sticky=W, pady=2)
        params['mz_range_start_entry'] = ttk.Entry(mz_frame, width=10)
        params['mz_range_start_entry'].insert(0, mz_start)
        params['mz_range_start_entry'].grid(row=4, column=1, sticky=W, pady=2, padx=5)
        Tooltip(params['mz_range_start_entry'], "The minimum m/z value for the spectrum.")

        ttk.Label(mz_frame, text="m/z Range End:").grid(row=5, column=0, sticky=W, pady=2)
        params['mz_range_end_entry'] = ttk.Entry(mz_frame, width=10)
        params['mz_range_end_entry'].insert(0, mz_end)
        params['mz_range_end_entry'].grid(row=5, column=1, sticky=W, pady=2, padx=5)
        Tooltip(params['mz_range_end_entry'], "The maximum m/z value for the spectrum.")

        # --- Noise & Output Frame ---
        out_frame = ttk.LabelFrame(parent, text="Noise & Output", padding=(15, 10))
        out_frame.grid(row=1, column=0, sticky=EW, padx=10, pady=5)
        out_frame.columnconfigure(1, weight=1)

        ttk.Label(out_frame, text="Noise Level:").grid(row=0, column=0, sticky=W, pady=2)
        params['noise_option_var'] = StringVar(value=noise)
        params['noise_option_combobox'] = ttk.Combobox(out_frame, textvariable=params['noise_option_var'], values=["No Noise"] + list(noise_presets.keys()), state="readonly", width=15)
        params['noise_option_combobox'].grid(row=0, column=1, sticky=W, pady=2, padx=5)
        Tooltip(params['noise_option_combobox'], "Select a preset for the type and amount of noise to add to the spectrum.")

        params['pink_noise_enabled_var'] = BooleanVar(value=False)
        params['pink_noise_enabled_check'] = ttk.Checkbutton(out_frame, text="Enable 1/f Noise", variable=params['pink_noise_enabled_var'], bootstyle="primary-round-toggle")
        params['pink_noise_enabled_check'].grid(row=0, column=2, sticky=W, padx=5)
        Tooltip(params['pink_noise_enabled_check'], "Adds an additional layer of 1/f (pink) noise, which is common in electronic systems.")

        ttk.Label(out_frame, text="Output Directory:").grid(row=1, column=0, sticky=W, pady=2)
        params['output_directory_var'] = StringVar(value=os.getcwd())
        params['output_directory_entry'] = ttk.Entry(out_frame, textvariable=params['output_directory_var'])
        params['output_directory_entry'].grid(row=1, column=1, sticky=EW, pady=2, padx=5)
        Tooltip(params['output_directory_entry'], "The folder where the generated .mzML files will be saved.")

        params['browse_button'] = ttk.Button(out_frame, text="Browse...", command=partial(self._browse_directory_for_var, params['output_directory_var']), style='Outline.TButton')
        params['browse_button'].grid(row=1, column=2, sticky=W, pady=2, padx=5)
        Tooltip(params['browse_button'], "Browse for an output directory.")

        ttk.Label(out_frame, text="Random Seed:").grid(row=2, column=0, sticky=W, pady=2)
        params['seed_var'] = StringVar(value="")
        params['seed_entry'] = ttk.Entry(out_frame, textvariable=params['seed_var'], width=15)
        params['seed_entry'].grid(row=2, column=1, sticky=W, pady=2, padx=5)
        Tooltip(params['seed_entry'], "Seed for the random number generator to ensure reproducible noise.\nLeave blank for a different random seed each time.")
        ttk.Label(out_frame, text="(Leave blank for random)").grid(row=2, column=2, sticky=W, pady=2, padx=5)

        ttk.Label(out_frame, text="Filename Template:").grid(row=3, column=0, sticky=W, pady=2)
        params['filename_template_var'] = StringVar()
        params['filename_template_entry'] = ttk.Entry(out_frame, textvariable=params['filename_template_var'])
        params['filename_template_entry'].grid(row=3, column=1, columnspan=2, sticky=EW, pady=2, padx=5)
        Tooltip(params['filename_template_entry'], "Define the pattern for output filenames using available tags.")

        placeholder_text = "Tags: {date} {time} {protein_mass} {compound_name} {num_proteins} {scalar} {scans} {noise} {seed}"
        ttk.Label(out_frame, text=placeholder_text, wraplength=350, justify=LEFT, bootstyle="secondary").grid(row=4, column=1, columnspan=2, sticky=W, padx=5)

        return params

    def _create_lc_simulation_frame(self, parent, enabled_by_default=False):
        lc_params = {}
        container = ttk.Frame(parent)

        lc_params['enabled_var'] = BooleanVar(value=enabled_by_default)
        lc_check = ttk.Checkbutton(container, text="Enable LC Simulation", variable=lc_params['enabled_var'], bootstyle="primary-round-toggle")
        lc_check.grid(row=0, column=0, sticky=W, pady=(0, 5))
        Tooltip(lc_check, "If enabled, simulates a chromatographic peak by generating multiple scans with varying intensity.\nIf disabled, generates a single scan (spectrum).")

        lc_frame = ttk.LabelFrame(container, text="LC Simulation Parameters", padding=(15, 10))
        lc_frame.grid(row=1, column=0, sticky=EW)

        ttk.Label(lc_frame, text="Number of Scans:").grid(row=0, column=0, sticky=W, pady=2)
        lc_params['num_scans_entry'] = ttk.Entry(lc_frame, width=10)
        lc_params['num_scans_entry'].insert(0, "10")
        lc_params['num_scans_entry'].grid(row=0, column=1, sticky=W, pady=2, padx=5)
        Tooltip(lc_params['num_scans_entry'], "The total number of scans to generate across the LC peak.")

        ttk.Label(lc_frame, text="Scan Interval (min):").grid(row=1, column=0, sticky=W, pady=2)
        lc_params['scan_interval_entry'] = ttk.Entry(lc_frame, width=10)
        lc_params['scan_interval_entry'].insert(0, "0.05")
        lc_params['scan_interval_entry'].grid(row=1, column=1, sticky=W, pady=2, padx=5)
        Tooltip(lc_params['scan_interval_entry'], "The simulated time between consecutive scans.")

        ttk.Label(lc_frame, text="LC Peak Std Dev (scans):").grid(row=2, column=0, sticky=W, pady=2)
        lc_params['gaussian_std_dev_entry'] = ttk.Entry(lc_frame, width=10)
        lc_params['gaussian_std_dev_entry'].insert(0, "1")
        lc_params['gaussian_std_dev_entry'].grid(row=2, column=1, sticky=W, pady=2, padx=5)
        Tooltip(lc_params['gaussian_std_dev_entry'], "The width (standard deviation) of the Gaussian component of the LC peak, in units of scans.")

        ttk.Label(lc_frame, text="LC Tailing Factor (tau):").grid(row=3, column=0, sticky=W, pady=2)
        lc_params['lc_tailing_factor_entry'] = ttk.Entry(lc_frame, width=10)
        lc_params['lc_tailing_factor_entry'].insert(0, "0.0")
        lc_params['lc_tailing_factor_entry'].grid(row=3, column=1, sticky=W, pady=2, padx=5)
        Tooltip(lc_params['lc_tailing_factor_entry'], "The exponential tailing factor (tau) for an Exponentially Modified Gaussian peak shape.\nSet to 0.0 for a pure Gaussian peak.")

        def _toggle():
            state = NORMAL if lc_params['enabled_var'].get() else DISABLED
            for w in lc_frame.winfo_children():
                w.configure(state=state)

        lc_check.config(command=_toggle)
        _toggle() # Set initial state
        return container, lc_params

    def create_spectrum_generator_tab_content(self, tab):
        frame = ScrollableFrame(tab)
        frame.pack(fill="both", expand=True)
        main = frame.scrollable_frame

        # --- Protein Input Frame ---
        in_frame = ttk.LabelFrame(main, text="Protein Parameters", padding=(15, 10))
        in_frame.grid(row=0, column=0, sticky=EW, padx=10, pady=10)
        in_frame.columnconfigure(1, weight=1)

        ttk.Label(in_frame, text="Protein List File (.txt):").grid(row=0, column=0, sticky=W, pady=5)
        self.protein_list_file_var = StringVar()
        self.protein_list_file_entry = ttk.Entry(in_frame, textvariable=self.protein_list_file_var)
        self.protein_list_file_entry.grid(row=0, column=1, sticky=EW, pady=5, padx=5)
        Tooltip(self.protein_list_file_entry, "Path to a tab-delimited file with protein data.\nMust contain 'Protein' (Average Mass) and 'Intensity' headers.")

        self.protein_list_browse_button = ttk.Button(in_frame, text="Browse...", command=self.browse_protein_list, style='Outline.TButton')
        self.protein_list_browse_button.grid(row=0, column=2, sticky=W, pady=5, padx=(5,0))
        Tooltip(self.protein_list_browse_button, "Browse for a protein list file.")

        self.save_template_button = ttk.Button(in_frame, text="Save as Template...", command=self._save_protein_template, style='Outline.TButton')
        self.save_template_button.grid(row=0, column=3, sticky=W, pady=5, padx=(2,5))
        Tooltip(self.save_template_button, "Save the manually entered masses and scalars below as a valid\ntab-delimited template file for future use.")

        ttk.Separator(in_frame, orient=HORIZONTAL).grid(row=1, column=0, columnspan=4, sticky=EW, pady=10)
        ttk.Label(in_frame, text="OR Enter Manually Below", bootstyle="secondary").grid(row=2, column=0, columnspan=4)

        ttk.Label(in_frame, text="Protein Avg. Masses (Da, comma-sep):").grid(row=3, column=0, sticky=W, pady=5)
        self.spectrum_protein_masses_entry = ttk.Entry(in_frame)
        self.spectrum_protein_masses_entry.insert(0, "25000")
        self.spectrum_protein_masses_entry.grid(row=3, column=1, columnspan=3, sticky=EW, pady=5, padx=5)
        Tooltip(self.spectrum_protein_masses_entry, "A comma-separated list of protein AVERAGE masses to simulate.")

        ttk.Label(in_frame, text="Intensity Scalars (comma-sep):").grid(row=4, column=0, sticky=W, pady=5)
        self.intensity_scalars_entry = ttk.Entry(in_frame)
        self.intensity_scalars_entry.insert(0, "1.0")
        self.intensity_scalars_entry.grid(row=4, column=1, columnspan=3, sticky=EW, pady=5, padx=5)
        Tooltip(self.intensity_scalars_entry, "A comma-separated list of relative intensity multipliers.\nMust match the number of protein masses.")

        ttk.Label(in_frame, text="Mass Inhomogeneity (Std. Dev., Da):").grid(row=5, column=0, sticky=W, pady=5)
        self.mass_inhomogeneity_entry = ttk.Entry(in_frame)
        self.mass_inhomogeneity_entry.insert(0, "0.0")
        self.mass_inhomogeneity_entry.grid(row=5, column=1, columnspan=3, sticky=EW, pady=5, padx=5)
        Tooltip(self.mass_inhomogeneity_entry, "Standard deviation of protein mass distribution to simulate conformational broadening.\nSet to 0 to disable. A small value (e.g., 1-5 Da) is recommended.")

        # --- Common Parameters ---
        common_frame = ttk.Frame(main)
        common_frame.grid(row=1, column=0, sticky=EW, padx=10, pady=0)
        self.spec_gen_params = self._create_common_parameters_frame(common_frame, "400.0", "2500.0", "Default Noise")
        self.spec_gen_params['output_directory_var'].set(os.path.join(os.getcwd(), "Mzml Mock Spectra"))
        self.spec_gen_params['filename_template_var'].set("{date}_protein_{protein_mass}_{scans}scans_{noise}.mzML")

        # --- LC Simulation ---
        lc_container, self.spec_gen_lc_params = self._create_lc_simulation_frame(main, False)
        lc_container.grid(row=2, column=0, sticky=EW, padx=10, pady=10)

        # --- Action Buttons ---
        button_frame = ttk.Frame(main)
        button_frame.grid(row=3, column=0, pady=15)
        self.spectrum_preview_button = ttk.Button(button_frame, text="Preview Spectrum", command=self._preview_spectrum_tab_command, style='Outline.TButton')
        self.spectrum_preview_button.pack(side=LEFT, padx=5)
        Tooltip(self.spectrum_preview_button, "Generate and display a plot of a single spectrum using the current settings.\nUses the first protein mass if multiple are entered.")

        self.spectrum_generate_button = ttk.Button(button_frame, text="Generate mzML File(s)", command=self.generate_spectrum_tab_command, bootstyle=PRIMARY)
        self.spectrum_generate_button.pack(side=LEFT, padx=5)
        Tooltip(self.spectrum_generate_button, "Generate and save .mzML file(s) with the specified parameters.")

        # --- Progress & Output ---
        self.progress_bar = ttk.Progressbar(main, orient=HORIZONTAL, mode="determinate")
        self.progress_bar.grid(row=4, column=0, pady=5, sticky=EW, padx=10)

        out_frame = ttk.Frame(main)
        out_frame.grid(row=5, column=0, sticky=NSEW, padx=10, pady=(5, 10))
        out_frame.columnconfigure(0, weight=1)
        out_frame.rowconfigure(0, weight=1)
        main.rowconfigure(5, weight=1)
        self.spectrum_output_text = Text(out_frame, height=10, wrap=WORD, relief=SUNKEN, borderwidth=1)
        self.spectrum_output_text.grid(row=0, column=0, sticky=NSEW)
        scrollbar = ttk.Scrollbar(out_frame, command=self.spectrum_output_text.yview)
        scrollbar.grid(row=0, column=1, sticky=NSEW)
        self.spectrum_output_text['yscrollcommand'] = scrollbar.set

        # --- Bindings ---
        self.protein_list_file_var.trace_add("write", self._toggle_protein_inputs)
        self._toggle_protein_inputs()

    def _save_protein_template(self):
        try:
            mass_str = self.spectrum_protein_masses_entry.get()
            scalar_str = self.intensity_scalars_entry.get()
            masses = [m.strip() for m in mass_str.split(',') if m.strip()]
            scalars = [s.strip() for s in scalar_str.split(',') if s.strip()]

            if not masses:
                messagebox.showerror("Error", "No protein masses entered to save.")
                return

            if len(masses) != len(scalars):
                if messagebox.askokcancel("Warning", "The number of masses and intensity scalars do not match. Continue with 1.0 for missing scalars?"):
                    scalars = (scalars + ['1.0'] * len(masses))[:len(masses)]
                else:
                    return

            filepath = filedialog.asksaveasfilename(
                title="Save Protein List Template",
                initialfile="protein_list_template.txt",
                defaultextension=".txt",
                filetypes=[("Text Files", "*.txt"), ("All Files", "*.*")]
            )
            if not filepath:
                return

            with open(filepath, 'w', newline='', encoding='utf-8') as f:
                writer = csv.writer(f, delimiter='\t')
                writer.writerow(['Protein', 'Intensity'])
                writer.writerows(zip(masses, scalars))

            self.queue.put(('log', f"Saved template to {os.path.basename(filepath)}\n"))
            self.protein_list_file_var.set(filepath)
        except Exception as e:
            messagebox.showerror("Save Error", f"Could not save template file.\nError: {e}")

    def _toggle_protein_inputs(self, *args):
        state = DISABLED if self.protein_list_file_var.get() else NORMAL
        self.spectrum_protein_masses_entry.config(state=state)
        self.intensity_scalars_entry.config(state=state)

    def browse_protein_list(self):
        filepath = filedialog.askopenfilename(filetypes=[("Text files", "*.txt;*.tsv")], initialdir=os.getcwd())
        if filepath:
            self.protein_list_file_var.set(filepath)

    def generate_spectrum_tab_command(self):
        self.spectrum_generate_button.config(state=DISABLED)
        self.progress_bar["value"] = 0
        self.queue.put(('clear_log', None))

        # Decide which worker to run based on whether a file is selected
        use_file_input = self.protein_list_file_var.get()
        worker = self._worker_generate_from_protein_file if use_file_input else self._worker_generate_from_manual_input

        # Start the worker in a new thread to keep the GUI responsive
        threading.Thread(target=worker, daemon=True).start()

    def _get_common_gen_params(self, params_dict, lc_params_dict):
        """
        Gathers and validates all common parameters from the GUI widgets.
        This is a pure data-gathering function.
        """
        params = {}
        # Get values from StringVars and Entry widgets
        # Safely get pink noise status, as this frame is shared
        params['pink_noise_enabled'] = params_dict.get('pink_noise_enabled_var', BooleanVar(value=False)).get()

        for key, widget in params_dict.items():
            if 'var' in key:
                params[key.replace('_var', '')] = widget.get()
            elif 'entry' in key:
                params[key.replace('_entry', '')] = widget.get()

        # Get LC parameters
        params['lc_simulation_enabled'] = lc_params_dict['enabled_var'].get()
        if params['lc_simulation_enabled']:
            params['num_scans'] = int(lc_params_dict['num_scans_entry'].get())
            params['scan_interval'] = float(lc_params_dict['scan_interval_entry'].get())
            params['gaussian_std_dev'] = float(lc_params_dict['gaussian_std_dev_entry'].get())
            params['lc_tailing_factor'] = float(lc_params_dict['lc_tailing_factor_entry'].get())
        else:
            params['num_scans'], params['scan_interval'], params['gaussian_std_dev'], params['lc_tailing_factor'] = 1, 0.0, 0.0, 0.0

        # Handle random seed
        seed_str = params_dict['seed_var'].get().strip()
        if seed_str:
            params['seed'] = int(seed_str)
        else:
            params['seed'] = random.randint(0, 2**32 - 1)
            # Update the GUI to show the seed that was used
            params_dict['seed_var'].set(str(params['seed']))

        params['resolution'] = float(params_dict['resolution_entry'].get()) * 1000
        return params

    def _worker_generate_from_protein_file(self):
        """
        Worker thread for generating spectra from a protein list file.
        Uses multiprocessing for the actual generation.
        """
        try:
            protein_list = read_protein_list_file(self.protein_list_file_var.get())
            common_params = self._get_common_gen_params(self.spec_gen_params, self.spec_gen_lc_params)
            common_params['mass_inhomogeneity'] = parse_float_entry(self.mass_inhomogeneity_entry.get(), "Mass Inhomogeneity")
        except (ValueError, FileNotFoundError) as e:
            self.queue.put(('error', str(e)))
            self.queue.put(('done', None))
            return

        # Create a job for each protein in the list
        jobs = [(mass, scalar, common_params, common_params['seed'] + i) for i, (mass, scalar) in enumerate(protein_list)]

        self.queue.put(('log', f"Starting batch generation for {len(jobs)} proteins using {os.cpu_count()} processes...\n\n"))
        self.progress_bar["maximum"] = len(jobs)
        self.progress_bar["value"] = 0

        try:
            # Use a process pool to run jobs in parallel
            with multiprocessing.Pool(processes=os.cpu_count()) as pool:
                success_count = 0
                for i, (success, message) in enumerate(pool.imap_unordered(run_simulation_task, jobs)):
                    self.queue.put(('log', message))
                    if success:
                        success_count += 1
                    self.queue.put(('progress_set', i + 1))
            self.queue.put(('done', f"Batch complete. Generated {success_count} of {len(jobs)} mzML files."))
        except Exception as e:
            self.queue.put(('error', f"A multiprocessing error occurred: {e}"))
            self.queue.put(('done', None))

    def _worker_generate_from_manual_input(self):
        """
        Worker thread for generating a single spectrum from manually entered data.
        """
        try:
            common_params = self._get_common_gen_params(self.spec_gen_params, self.spec_gen_lc_params)
            common_params['mass_inhomogeneity'] = parse_float_entry(self.mass_inhomogeneity_entry.get(), "Mass Inhomogeneity")
            mass_str = self.spectrum_protein_masses_entry.get()
            mass_list = [m.strip() for m in mass_str.split(',') if m.strip()]
            scalar_str = self.intensity_scalars_entry.get()
            scalar_list = [float(s.strip()) for s in scalar_str.split(',') if s.strip()]

            if not mass_list:
                raise ValueError("No protein masses entered.")
            if not scalar_list:
                scalar_list = [1.0] * len(mass_list)
            if len(scalar_list) != len(mass_list):
                self.queue.put(('warning', "Mismatched scalars and masses. Adjusting..."))
                scalar_list = (scalar_list + [1.0] * len(mass_list))[:len(mass_list)]
        except ValueError as e:
            self.queue.put(('error', f"Invalid input: {e}"))
            self.queue.put(('done', None))
            return

        # Prepare filename
        avg_mass = float(mass_list[0])
        placeholders = {
            "date": datetime.now().strftime('%Y-%m-%d'), "time": datetime.now().strftime('%H%M%S'),
            "num_proteins": len(mass_list), "scans": common_params['num_scans'],
            "noise": common_params['noise_option'].replace(" ", ""), "seed": common_params['seed'],
            "protein_mass": int(round(avg_mass))
        }
        filename = format_filename(common_params['filename_template_var'].get(), placeholders)
        filepath = os.path.join(common_params['output_directory'], filename)

        # Call the refactored logic function directly
        success = execute_simulation_and_write_mzml(
            update_queue=self.queue,
            protein_masses_str=mass_str,
            mz_step_str=common_params['mz_step'],
            peak_sigma_mz_str=common_params['peak_sigma_mz'],
            mz_range_start_str=common_params['mz_range_start'],
            mz_range_end_str=common_params['mz_range_end'],
            intensity_scalars=scalar_list,
            noise_option=common_params['noise_option'],
            seed=common_params['seed'],
            lc_simulation_enabled=common_params['lc_simulation_enabled'],
            num_scans=common_params['num_scans'],
            scan_interval=common_params['scan_interval'],
            gaussian_std_dev=common_params['gaussian_std_dev'],
            final_filepath=filepath,
            isotopic_enabled=common_params['isotopic_enabled'],
            resolution=common_params['resolution']
        )

        if success:
            self.queue.put(('done', "mzML file successfully created."))
        else:
            self.queue.put(('done', None))

    def create_binding_spectra_tab_content(self, tab):
        frame = ScrollableFrame(tab)
        frame.pack(fill="both", expand=True)
        main = frame.scrollable_frame

        # --- Target & Compound Frame ---
        in_frame = ttk.LabelFrame(main, text="Target & Compound", padding=(15, 10))
        in_frame.grid(row=0, column=0, sticky=EW, padx=10, pady=10)
        in_frame.columnconfigure(1, weight=1)

        ttk.Label(in_frame, text="Protein Avg. Mass (Da):").grid(row=0, column=0, sticky=W, pady=5)
        self.binding_protein_mass_entry = ttk.Entry(in_frame)
        self.binding_protein_mass_entry.insert(0, "25000")
        self.binding_protein_mass_entry.grid(row=0, column=1, sticky=EW, pady=5, padx=5)
        Tooltip(self.binding_protein_mass_entry, "The AVERAGE mass of the target protein.")

        ttk.Label(in_frame, text="Compound List File (.txt):").grid(row=1, column=0, sticky=W, pady=5)
        self.compound_list_file_var = StringVar()
        self.compound_list_file_entry = ttk.Entry(in_frame, textvariable=self.compound_list_file_var)
        self.compound_list_file_entry.grid(row=1, column=1, sticky=EW, pady=5, padx=5)
        Tooltip(self.compound_list_file_entry, "Path to a tab-delimited file of compounds to test.\nMust contain 'Name' and 'Delta' (Average Mass) headers.")

        self.compound_list_browse_button = ttk.Button(in_frame, text="Browse...", command=self.browse_compound_list, style='Outline.TButton')
        self.compound_list_browse_button.grid(row=1, column=2, sticky=W, pady=5, padx=5)
        Tooltip(self.compound_list_browse_button, "Browse for a compound list file.")

        # --- Common Parameters ---
        common_frame = ttk.Frame(main)
        common_frame.grid(row=1, column=0, sticky=EW, padx=10, pady=0)
        self.binding_params = self._create_common_parameters_frame(common_frame, "400.0", "2000.0", "Default Noise")
        self.binding_params['output_directory_var'].set(os.path.join(os.getcwd(), "Intact Covalent Binding Mock Spectra"))
        self.binding_params['filename_template_var'].set("{date}_{compound_name}_on_{protein_mass}_{scans}scans_{noise}.mzML")

        # --- LC Simulation ---
        lc_container, self.binding_lc_params = self._create_lc_simulation_frame(main, False)
        lc_container.grid(row=2, column=0, sticky=EW, padx=10, pady=10)

        # --- Binding Probabilities Frame ---
        prob_frame = ttk.LabelFrame(main, text="Binding Probabilities", padding=(15, 10))
        prob_frame.grid(row=3, column=0, sticky=EW, padx=10, pady=10)

        ttk.Label(prob_frame, text="Probability of Binding:").grid(row=0, column=0, sticky=W, pady=2)
        self.prob_binding_entry = ttk.Entry(prob_frame, width=10)
        self.prob_binding_entry.insert(0, "0.5")
        self.prob_binding_entry.grid(row=0, column=1, sticky=W, pady=2, padx=5)
        Tooltip(self.prob_binding_entry, "The chance (0.0 to 1.0) that any given compound will bind to the protein.")

        ttk.Label(prob_frame, text="Probability of DAR-2 (if Binding):").grid(row=1, column=0, sticky=W, pady=2)
        self.prob_dar2_if_binding_entry = ttk.Entry(prob_frame, width=10)
        self.prob_dar2_if_binding_entry.insert(0, "0.1")
        self.prob_dar2_if_binding_entry.grid(row=1, column=1, sticky=W, pady=2, padx=5)
        Tooltip(self.prob_dar2_if_binding_entry, "If a compound binds, this is the chance (0.0 to 1.0)\nthat it will form a doubly-adducted species (DAR-2).")

        ttk.Label(prob_frame, text="Total Binding % Range (if Binding):").grid(row=2, column=0, sticky=W, pady=2)
        self.total_binding_percentage_range_entry = ttk.Entry(prob_frame)
        self.total_binding_percentage_range_entry.insert(0, "10-50")
        self.total_binding_percentage_range_entry.grid(row=2, column=1, sticky=EW, pady=2, padx=5)
        Tooltip(self.total_binding_percentage_range_entry, "If binding occurs, the total percentage of protein that is modified\nwill be randomly chosen from this range (e.g., '10-50').")

        ttk.Label(prob_frame, text="DAR-2 % Range (of Total Bound):").grid(row=3, column=0, sticky=W, pady=2)
        self.dar2_percentage_of_bound_range_entry = ttk.Entry(prob_frame)
        self.dar2_percentage_of_bound_range_entry.insert(0, "5-20")
        self.dar2_percentage_of_bound_range_entry.grid(row=3, column=1, sticky=EW, pady=2, padx=5)
        Tooltip(self.dar2_percentage_of_bound_range_entry, "If DAR-2 occurs, the percentage of the bound protein that is DAR-2\nwill be randomly chosen from this range (e.g., '5-20').")

        # --- Action Buttons ---
        button_frame = ttk.Frame(main)
        button_frame.grid(row=4, column=0, pady=15)
        self.binding_preview_button = ttk.Button(button_frame, text="Preview Binding", command=self._preview_binding_tab_command, style='Outline.TButton')
        self.binding_preview_button.pack(side=LEFT, padx=5)
        Tooltip(self.binding_preview_button, "Generate and display a plot of a binding spectrum using average probability values.")

        self.binding_generate_button = ttk.Button(button_frame, text="Generate Binding Spectra", command=self.generate_binding_spectra_command, bootstyle=PRIMARY)
        self.binding_generate_button.pack(side=LEFT, padx=5)
        Tooltip(self.binding_generate_button, "Generate an .mzML file for each compound in the list,\nwith binding determined by the specified probabilities.")

        # --- Progress & Output ---
        self.binding_progress_bar = ttk.Progressbar(main, orient=HORIZONTAL, mode="determinate")
        self.binding_progress_bar.grid(row=5, column=0, pady=5, sticky=EW, padx=10)

        out_frame = ttk.Frame(main)
        out_frame.grid(row=6, column=0, sticky=NSEW, padx=10, pady=(5, 10))
        out_frame.columnconfigure(0, weight=1)
        out_frame.rowconfigure(0, weight=1)
        main.rowconfigure(6, weight=1)
        self.binding_output_text = Text(out_frame, height=10, wrap=WORD, relief=SUNKEN, borderwidth=1)
        self.binding_output_text.grid(row=0, column=0, sticky=NSEW)
        scrollbar = ttk.Scrollbar(out_frame, command=self.binding_output_text.yview)
        scrollbar.grid(row=0, column=1, sticky=NSEW)
        self.binding_output_text['yscrollcommand'] = scrollbar.set

    def browse_compound_list(self):
        filepath = filedialog.askopenfilename(filetypes=[("Text files", "*.txt;*.tsv")], initialdir=os.getcwd())
        if filepath:
            self.compound_list_file_var.set(filepath)

    def generate_binding_spectra_command(self):
        self.binding_generate_button.config(state=DISABLED)
        self.binding_progress_bar["value"] = 0
        self.queue.put(('clear_log', None))
        threading.Thread(target=self._worker_generate_binding_spectra, daemon=True).start()

    def _worker_generate_binding_spectra(self):
        """
        Worker thread for generating spectra for a covalent binding screen.
        Uses multiprocessing for the actual generation.
        """
        try:
            # Gather and validate all parameters from the GUI
            common_params = self._get_common_gen_params(self.binding_params, self.binding_lc_params)
            protein_mass = parse_float_entry(self.binding_protein_mass_entry.get(), "Protein Avg. Mass")
            compounds = read_compound_list_file(self.compound_list_file_var.get())

            common_params['prob_binding'] = parse_float_entry(self.prob_binding_entry.get(), "Prob Binding")
            common_params['prob_dar2'] = parse_float_entry(self.prob_dar2_if_binding_entry.get(), "Prob DAR-2")
            common_params['total_binding_range'] = parse_range_entry(self.total_binding_percentage_range_entry.get(), "Total Binding %")
            common_params['dar2_range'] = parse_range_entry(self.dar2_percentage_of_bound_range_entry.get(), "DAR-2 %")
        except (ValueError, FileNotFoundError) as e:
            self.queue.put(('error', str(e)))
            self.queue.put(('done', None))
            return

        # Create a job for each compound in the list
        jobs = [(name, mass, protein_mass, common_params, common_params['seed'] + i) for i, (name, mass) in enumerate(compounds)]

        self.queue.put(('log', f"Starting batch generation for {len(jobs)} compounds using {os.cpu_count()} processes...\n\n"))
        self.binding_progress_bar["maximum"] = len(jobs)
        self.binding_progress_bar["value"] = 0

        try:
            # Use a process pool to run jobs in parallel
            with multiprocessing.Pool(processes=os.cpu_count()) as pool:
                success_count = 0
                for i, (success, message) in enumerate(pool.imap_unordered(run_binding_task, jobs)):
                    self.queue.put(('log', message))
                    if success:
                        success_count += 1
                    self.queue.put(('progress_set', i + 1))
            self.queue.put(('done', f"Batch complete. Generated {success_count} of {len(jobs)} binding mzML files."))
        except Exception as e:
            self.queue.put(('error', f"A multiprocessing error occurred: {e}"))
            self.queue.put(('done', None))

    def _preview_spectrum_tab_command(self):
        """
        Generates and displays a single spectrum preview without saving a file.
        """
        try:
            # Gather parameters
            params = self._get_common_gen_params(self.spec_gen_params, self.spec_gen_lc_params)
            mass_str = self.spectrum_protein_masses_entry.get()
            mass_list = [float(m.strip()) for m in mass_str.split(',') if m.strip()]
            if not mass_list:
                raise ValueError("Please enter at least one protein mass.")

            protein_avg_mass = mass_list[0]
            mz_range = np.arange(float(params['mz_range_start']), float(params['mz_range_end']) + float(params['mz_step']), float(params['mz_step']))

            # Generate spectrum
            clean_spec = generate_protein_spectrum(
                protein_avg_mass, mz_range, float(params['mz_step']), float(params['peak_sigma_mz']),
                BASE_INTENSITY_SCALAR, params['isotopic_enabled'], params['resolution']
            )

            # Apply LC and noise for the apex scan
            apex_scan_index = (params['num_scans'] - 1) // 2
            apex_scan_spectrum = apply_lc_profile_and_noise(
                mz_range, [clean_spec], params['num_scans'], params['gaussian_std_dev'],
                params['lc_tailing_factor'], params['seed'], params['noise_option'], None
            )[0][apex_scan_index]

            title = f"Preview (Avg Mass: {protein_avg_mass:.0f} Da, Res: {params['resolution']/1000}k)"
            self._show_plot(mz_range, {"Apex Scan Preview": apex_scan_spectrum}, title)

        except (ValueError, IndexError) as e:
            messagebox.showerror("Preview Error", f"Invalid parameters for preview: {e}")
        except Exception as e:
            messagebox.showerror("Preview Error", f"An unexpected error occurred during preview: {e}")

    def create_antibody_tab_content(self, tab):
        frame = ScrollableFrame(tab)
        frame.pack(fill="both", expand=True)
        main = frame.scrollable_frame
        self.chain_entries = []
        self.assembly_abundances = {}

        # --- Chain Input Frame ---
        chain_frame = ttk.LabelFrame(main, text="1. Chain Definition", padding=(15, 10))
        chain_frame.grid(row=0, column=0, sticky=EW, padx=10, pady=10)
        chain_frame.columnconfigure(1, weight=1)

        # This inner frame will hold the dynamically added chain entries
        self.chain_inner_frame = ttk.Frame(chain_frame)
        self.chain_inner_frame.grid(row=0, column=0, columnspan=4, sticky=EW)

        def add_chain_row(chain_type, sequence=""):
            # ... (rest of add_chain_row implementation remains the same)
            entry_data = {}

            def remove_chain_row():
                entry_to_remove = next((item for item in self.chain_entries if item['id'] == entry_data['id']), None)
                if not entry_to_remove: return
                for widget in entry_to_remove['widgets']: widget.destroy()
                self.chain_entries.remove(entry_to_remove)
                # Re-grid remaining entries
                for i, entry in enumerate(self.chain_entries):
                    for col, widget in enumerate(entry['widgets']):
                        widget.grid(row=i, column=col, sticky=W if col !=1 else EW, pady=2, padx=5)

            row = len(self.chain_entries)

            chain_label = ttk.Label(self.chain_inner_frame, text=f"{chain_type} Sequence:")
            chain_label.grid(row=row, column=0, sticky=W, pady=2, padx=5)

            seq_var = StringVar(value=sequence)
            chain_seq_entry = ttk.Entry(self.chain_inner_frame, textvariable=seq_var, width=40)
            chain_seq_entry.grid(row=row, column=1, sticky=EW, pady=2, padx=5)

            name_var = StringVar(value=f"{chain_type}{row+1}")
            chain_name_entry = ttk.Entry(self.chain_inner_frame, textvariable=name_var, width=10)
            chain_name_entry.grid(row=row, column=2, sticky=W, pady=2, padx=5)

            remove_button = ttk.Button(self.chain_inner_frame, text="X", command=remove_chain_row, width=2, bootstyle="danger-outline")
            remove_button.grid(row=row, column=3, sticky=W, pady=2, padx=5)

            entry_data = {
                'id': id(seq_var), 'type': chain_type, 'seq_var': seq_var, 'name_var': name_var,
                'widgets': [chain_label, chain_seq_entry, chain_name_entry, remove_button]
            }
            self.chain_entries.append(entry_data)
            self.chain_inner_frame.columnconfigure(1, weight=1)

        button_frame = ttk.Frame(chain_frame)
        button_frame.grid(row=1, column=0, columnspan=4, pady=(5,0))
        add_hc_button = ttk.Button(button_frame, text="Add Heavy Chain", command=lambda: add_chain_row("HC"), style='Outline.TButton')
        add_hc_button.pack(side=LEFT, padx=5)
        add_lc_button = ttk.Button(button_frame, text="Add Light Chain", command=lambda: add_chain_row("LC"), style='Outline.TButton')
        add_lc_button.pack(side=LEFT, padx=5)

        # Add defaults
        add_chain_row("HC", "PEPTIDE")
        add_chain_row("LC", "SEQUENCE")

        # --- Assemblies Frame ---
        assemblies_frame = ttk.LabelFrame(main, text="2. Generated Assemblies & Abundance", padding=(15, 10))
        assemblies_frame.grid(row=1, column=0, sticky=NSEW, padx=10, pady=10)
        assemblies_frame.columnconfigure(0, weight=1)
        assemblies_frame.rowconfigure(0, weight=1)
        main.rowconfigure(1, weight=1)

        cols = ("Assembly", "Mass (Da)", "Bonds", "Abundance")
        self.assemblies_tree = ttk.Treeview(assemblies_frame, columns=cols, show='headings', height=8)
        for col in cols:
            self.assemblies_tree.heading(col, text=col)
        self.assemblies_tree.column("Assembly", width=150)
        self.assemblies_tree.column("Mass (Da)", width=100, anchor=E)
        self.assemblies_tree.column("Bonds", width=50, anchor=E)
        self.assemblies_tree.column("Abundance", width=100, anchor=E)
        self.assemblies_tree.grid(row=0, column=0, sticky=NSEW)

        tree_scroll = ttk.Scrollbar(assemblies_frame, orient="vertical", command=self.assemblies_tree.yview)
        self.assemblies_tree.configure(yscrollcommand=tree_scroll.set)
        tree_scroll.grid(row=0, column=1, sticky="ns")

        preview_button = ttk.Button(assemblies_frame, text="Generate / Refresh Assemblies", command=self._preview_assemblies_command, style='Outline.TButton')
        preview_button.grid(row=1, column=0, columnspan=2, pady=(10,0))
        Tooltip(preview_button, "Generate the list of possible antibody assemblies and their masses based on the chains defined above.")

        # --- Parameters & Generation ---
        gen_frame = ttk.LabelFrame(main, text="3. Simulation Parameters & Output", padding=(15, 10))
        gen_frame.grid(row=2, column=0, sticky=EW, padx=10, pady=10)

        common_frame = ttk.Frame(gen_frame)
        common_frame.pack(fill=X, expand=True)
        self.antibody_params = self._create_common_parameters_frame(common_frame, "400.0", "4000.0", "Default Noise")
        self.antibody_params['output_directory_var'].set(os.path.join(os.getcwd(), "Antibody Mock Spectra"))
        self.antibody_params['filename_template_var'].set("{date}_{time}_antibody_sim_{scans}scans_{noise}.mzML")

        lc_container, self.antibody_lc_params = self._create_lc_simulation_frame(gen_frame, True)
        lc_container.pack(fill=X, expand=True, pady=10)

        self.antibody_generate_button = ttk.Button(gen_frame, text="Generate mzML File", command=self.generate_antibody_spectra_command, bootstyle=PRIMARY)
        self.antibody_generate_button.pack(pady=(10,0))

        # --- Progress & Log ---
        progress_frame = ttk.LabelFrame(main, text="4. Progress & Log", padding=(15, 10))
        progress_frame.grid(row=3, column=0, sticky=EW, padx=10, pady=10)
        progress_frame.columnconfigure(0, weight=1)

        self.antibody_progress_bar = ttk.Progressbar(progress_frame, orient=HORIZONTAL, mode="determinate")
        self.antibody_progress_bar.grid(row=0, column=0, pady=5, sticky=EW)

        self.antibody_output_text = Text(progress_frame, height=8, wrap=WORD, relief=SUNKEN, borderwidth=1)
        self.antibody_output_text.grid(row=1, column=0, sticky=NSEW)
        log_scroll = ttk.Scrollbar(progress_frame, command=self.antibody_output_text.yview)
        log_scroll.grid(row=1, column=1, sticky="ns")
        self.antibody_output_text['yscrollcommand'] = log_scroll.set

    def _preview_assemblies_command(self):
        self.antibody_output_text.delete('1.0', END)
        self.queue.put(('log', "Generating assembly preview...\n"))

        try:
            # 1. Clear previous results
            for item in self.assemblies_tree.get_children():
                self.assemblies_tree.delete(item)
            self.assembly_abundances.clear()

            # 2. Get chain definitions from GUI
            chains = []
            for entry in self.chain_entries:
                seq = entry['seq_var'].get().strip().upper()
                name = entry['name_var'].get().strip()
                if not seq or not name:
                    raise ValueError("All chain sequences and names must be provided.")
                chains.append({'type': entry['type'], 'name': name, 'seq': seq})

            if not chains:
                raise ValueError("No chains defined.")

            # 3. Generate assemblies and calculate masses
            assemblies = generate_assembly_combinations(chains)
            assemblies_with_mass = calculate_assembly_masses(chains, assemblies)

            # 4. Populate the Treeview
            for assembly in assemblies_with_mass:
                name = assembly['name']
                mass_str = f"{assembly['mass']:.2f}"
                bonds_str = str(assembly['bonds'])

                abundance_var = StringVar(value="1.0")
                self.assembly_abundances[name] = abundance_var

                item_id = self.assemblies_tree.insert("", "end", values=(name, mass_str, bonds_str, ''))

<<<<<<< HEAD
                entry = ttk.Entry(self.assemblies_tree, textvariable=abundance_var, width=8, justify='right')
=======
                entry = ttk.Entry(self.assemblies_tree, textvariable=abundance_var, width=8, justify=E)
>>>>>>> 5e561601
                self.assemblies_tree.window_create(item_id, column="Abundance", window=entry)

            self.queue.put(('log', f"Successfully generated {len(assemblies_with_mass)} species. You can now edit their relative abundances.\n"))

        except (ValueError, Exception) as e:
            self.queue.put(('error', str(e)))

    def generate_antibody_spectra_command(self):
        self.antibody_generate_button.config(state=DISABLED)
        self.antibody_progress_bar["value"] = 0
        self.queue.put(('clear_log', None))
        threading.Thread(target=self._worker_generate_antibody_spectra, daemon=True).start()

    def _worker_generate_antibody_spectra(self):
        try:
            # 1. Gather all parameters from the GUI
            common_params = self._get_common_gen_params(self.antibody_params, self.antibody_lc_params)
            lc_params = {
                'lc_simulation_enabled': self.antibody_lc_params['enabled_var'].get(),
                'num_scans': int(self.antibody_lc_params['num_scans_entry'].get()),
                'scan_interval': float(self.antibody_lc_params['scan_interval_entry'].get()),
                'gaussian_std_dev': float(self.antibody_lc_params['gaussian_std_dev_entry'].get()),
                'lc_tailing_factor': float(self.antibody_lc_params['lc_tailing_factor_entry'].get())
            }

            # 2. Gather chain definitions
            chains = []
            for entry in self.chain_entries:
                seq = entry['seq_var'].get().strip()
                name = entry['name_var'].get().strip()
                if not seq or not name:
                    raise ValueError("All chain sequences and names must be filled in.")
                chains.append({'type': entry['type'], 'name': name, 'seq': seq})

            if not chains:
                raise ValueError("No chains defined to simulate.")

            # 3. Format filename
            placeholders = {
                "date": datetime.now().strftime('%Y-%m-%d'), "time": datetime.now().strftime('%H%M%S'),
                "scans": lc_params['num_scans'], "noise": common_params['noise_option'].replace(" ", ""),
                "seed": common_params['seed'],
            }
            filename = format_filename(common_params['filename_template'], placeholders)
            filepath = os.path.join(common_params['output_directory'], filename)

            # 4. Gather abundance values from the Treeview
            if not self.assembly_abundances:
                raise ValueError("Please generate the assemblies first using the 'Preview' button.")

            # The order of items in the tree is the order we need for the scalars
            ordered_assembly_names = [self.assemblies_tree.item(item_id)['values'][0] for item_id in self.assemblies_tree.get_children()]
            intensity_scalars = [parse_float_entry(self.assembly_abundances[name].get(), f"Abundance for {name}") for name in ordered_assembly_names]

            # 5. Call the orchestration function
            success = execute_antibody_simulation(
                chains=chains,
                final_filepath=filepath,
                update_queue=self.queue,
                intensity_scalars=intensity_scalars,
                mz_step_str=common_params['mz_step'],
                peak_sigma_mz_str=common_params['peak_sigma_mz'],
                mz_range_start_str=common_params['mz_range_start'],
                mz_range_end_str=common_params['mz_range_end'],
                noise_option=common_params['noise_option'],
                seed=common_params['seed'],
                lc_simulation_enabled=lc_params['lc_simulation_enabled'],
                num_scans=lc_params['num_scans'],
                scan_interval=lc_params['scan_interval'],
                gaussian_std_dev=lc_params['gaussian_std_dev'],
                lc_tailing_factor=lc_params['lc_tailing_factor'],
                isotopic_enabled=common_params['isotopic_enabled'],
                resolution=common_params['resolution'],
                mass_inhomogeneity=0.0, # Not applicable for this mode yet
                pink_noise_enabled=common_params['pink_noise_enabled'],
            )

            if success:
                self.queue.put(('done', "Antibody mzML file successfully created."))
            else:
                self.queue.put(('done', None)) # Will allow button to be re-enabled

        except (ValueError, Exception) as e:
            self.queue.put(('error', f"Simulation failed: {e}"))
            self.queue.put(('done', None))

    def _preview_binding_tab_command(self):
        """
        Generates and displays a single binding spectrum preview without saving.
        """
        try:
            # Gather parameters
            params = self._get_common_gen_params(self.binding_params, self.binding_lc_params)
            protein_avg_mass = parse_float_entry(self.binding_protein_mass_entry.get(), "Protein Avg. Mass")
            compound_avg_mass = 500.0  # Use a fixed default for preview

            total_binding_range = parse_range_entry(self.total_binding_percentage_range_entry.get(), "Total Binding %")
            dar2_range = parse_range_entry(self.dar2_percentage_of_bound_range_entry.get(), "DAR-2 %")

            # Use the average of the ranges for a representative preview
            total_binding_pct = (total_binding_range[0] + total_binding_range[1]) / 2
            dar2_pct_of_bound = (dar2_range[0] + dar2_range[1]) / 2

            mz_range = np.arange(float(params['mz_range_start']), float(params['mz_range_end']) + float(params['mz_step']), float(params['mz_step']))
            isotopic_enabled, resolution = params['isotopic_enabled'], params['resolution']

            # Generate reference spectra for plotting
            base_native_spec = generate_protein_spectrum(protein_avg_mass, mz_range, float(params['mz_step']), float(params['peak_sigma_mz']), BASE_INTENSITY_SCALAR, isotopic_enabled, resolution)
            base_dar1_spec = generate_protein_spectrum(protein_avg_mass + compound_avg_mass, mz_range, float(params['mz_step']), float(params['peak_sigma_mz']), BASE_INTENSITY_SCALAR, isotopic_enabled, resolution)
            base_dar2_spec = generate_protein_spectrum(protein_avg_mass + 2 * compound_avg_mass, mz_range, float(params['mz_step']), float(params['peak_sigma_mz']), BASE_INTENSITY_SCALAR, isotopic_enabled, resolution)

            # Generate the combined spectrum
            final_spec_clean = generate_binding_spectrum(
                protein_avg_mass, compound_avg_mass, mz_range, float(params['mz_step']),
                float(params['peak_sigma_mz']), total_binding_pct, dar2_pct_of_bound,
                BASE_INTENSITY_SCALAR, isotopic_enabled, resolution
            )

            # Apply LC and noise
            apex_scan_index = (params['num_scans'] - 1) // 2
            final_spec_noisy = apply_lc_profile_and_noise(
                mz_range, [final_spec_clean], params['num_scans'], params['gaussian_std_dev'],
                params['lc_tailing_factor'], params['seed'], params['noise_option'], None
            )[0][apex_scan_index]

            # Prepare data for plotting
            plot_data = {"Combined Spectrum (with noise)": final_spec_noisy}
            if np.any(base_native_spec): plot_data["Native Protein (ref)"] = base_native_spec * 0.5
            if np.any(base_dar1_spec): plot_data["DAR-1 Adduct (ref)"] = base_dar1_spec * 0.5
            if np.any(base_dar2_spec): plot_data["DAR-2 Adduct (ref)"] = base_dar2_spec * 0.5

            title = f"Binding Preview (Target Avg Mass: ~{protein_avg_mass:.0f} Da, Res: {resolution/1000}k)"
            self._show_plot(mz_range, plot_data, title=title)

        except (ValueError, IndexError) as e:
            messagebox.showerror("Preview Error", f"Invalid parameters for preview: {e}")
        except Exception as e:
            messagebox.showerror("Preview Error", f"An unexpected error occurred during preview: {e}")<|MERGE_RESOLUTION|>--- conflicted
+++ resolved
@@ -948,12 +948,8 @@
                 self.assembly_abundances[name] = abundance_var
 
                 item_id = self.assemblies_tree.insert("", "end", values=(name, mass_str, bonds_str, ''))
-
-<<<<<<< HEAD
+                
                 entry = ttk.Entry(self.assemblies_tree, textvariable=abundance_var, width=8, justify='right')
-=======
-                entry = ttk.Entry(self.assemblies_tree, textvariable=abundance_var, width=8, justify=E)
->>>>>>> 5e561601
                 self.assemblies_tree.window_create(item_id, column="Abundance", window=entry)
 
             self.queue.put(('log', f"Successfully generated {len(assemblies_with_mass)} species. You can now edit their relative abundances.\n"))

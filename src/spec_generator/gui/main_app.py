--- conflicted
+++ resolved
@@ -896,7 +896,6 @@
         lc_container, self.antibody_lc_params = self._create_lc_simulation_frame(gen_frame, True)
         lc_container.pack(fill=X, expand=True, pady=10)
 
-<<<<<<< HEAD
         action_frame = ttk.Frame(gen_frame)
         action_frame.pack(pady=(10,0))
 
@@ -906,10 +905,7 @@
 
         self.antibody_generate_button = ttk.Button(action_frame, text="Generate mzML File", command=self.generate_antibody_spectra_command, bootstyle=PRIMARY)
         self.antibody_generate_button.pack(side=LEFT, padx=5)
-=======
-        self.antibody_generate_button = ttk.Button(gen_frame, text="Generate mzML File", command=self.generate_antibody_spectra_command, bootstyle=PRIMARY)
-        self.antibody_generate_button.pack(pady=(10,0))
->>>>>>> 25a445d2
+
 
         # --- Progress & Log ---
         progress_frame = ttk.LabelFrame(main, text="4. Progress & Log", padding=(15, 10))
@@ -1004,7 +1000,7 @@
         entry.bind("<Return>", save_edit)
         entry.bind("<FocusOut>", save_edit)
 
-<<<<<<< HEAD
+
     def _preview_antibody_spectrum_command(self):
         """
         Generates and displays a single antibody spectrum preview without saving.
@@ -1068,8 +1064,6 @@
         except Exception as e:
             messagebox.showerror("Preview Error", f"An unexpected error occurred during preview: {e}")
 
-=======
->>>>>>> 25a445d2
     def _worker_generate_antibody_spectra(self):
         try:
             # 1. Gather all parameters from the GUI

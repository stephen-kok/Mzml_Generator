--- conflicted
+++ resolved
@@ -185,12 +185,8 @@
 
             assemblies = generate_assembly_combinations(chains_as_dicts)
             assemblies_with_mass = calculate_assembly_masses(chains_as_dicts, assemblies)
-<<<<<<< HEAD
-
             # Sort by mass in ascending order
             assemblies_with_mass.sort(key=lambda x: x['mass'])
-=======
->>>>>>> 95acb59d
 
             for assembly in assemblies_with_mass:
                 name = assembly['name']
